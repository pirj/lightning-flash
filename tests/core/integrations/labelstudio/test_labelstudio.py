--- conflicted
+++ resolved
@@ -1,5 +1,4 @@
 import pytest
-from integrations.labelstudio.app import launch_app
 
 from flash.core.data.data_source import DefaultDataSources
 from flash.core.data.utils import download_data
@@ -11,11 +10,8 @@
 from flash.image.classification.data import ImageClassificationData
 from flash.text.classification.data import TextClassificationData
 from flash.video.classification.data import VideoClassificationData, VideoClassificationPreprocess
-<<<<<<< HEAD
 from flash.core.integrations.labelstudio.app import launch_app
 
-=======
->>>>>>> 18ae7939
 from tests.helpers.utils import _IMAGE_TESTING, _TEXT_TESTING, _VIDEO_TESTING
 
 
@@ -296,4 +292,4 @@
         clip_duration=1,
         decode_audio=False,
     )
-    assert datamodule+    assert datamodule
